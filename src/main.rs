#![deny(warnings)]
#![allow(clippy::missing_safety_doc)]
#![no_std]
#![no_main]
#![cfg_attr(feature = "nightly", feature(asm))]
// Enable returning `!`
#![cfg_attr(feature = "nightly", feature(never_type))]
#![cfg_attr(feature = "nightly", feature(core_intrinsics))]

#[inline(never)]
#[panic_handler]
#[cfg(all(feature = "nightly", not(feature = "semihosting")))]
fn panic(_info: &core::panic::PanicInfo) -> ! {
    let gpiod = unsafe { &*hal::stm32::GPIOD::ptr() };
    gpiod.odr.modify(|_, w| w.odr6().high().odr12().high()); // FP_LED_1, FP_LED_3
    #[cfg(feature = "nightly")]
    core::intrinsics::abort();
    #[cfg(not(feature = "nightly"))]
    unsafe {
        core::intrinsics::abort();
    }
}

#[cfg(feature = "semihosting")]
extern crate panic_semihosting;

#[cfg(not(any(feature = "nightly", feature = "semihosting")))]
extern crate panic_halt;

#[macro_use]
extern crate log;

#[allow(unused_imports)]
use core::convert::TryInto;

// use core::sync::atomic::{AtomicU32, AtomicBool, Ordering};
use cortex_m_rt::exception;
use rtic::cyccnt::{Instant, U32Ext};
use stm32h7xx_hal as hal;
use stm32h7xx_hal::prelude::*;

use embedded_hal::digital::v2::{InputPin, OutputPin};

use hal::{
    dma::{
        config::Priority,
        dma::{DMAReq, DmaConfig},
        traits::TargetAddress,
        MemoryToPeripheral, PeripheralToMemory, Transfer,
    },
    ethernet::{self, PHY},
};

use smoltcp as net;
use smoltcp::iface::Routes;
use smoltcp::wire::Ipv4Address;

use heapless::{consts::*, String};

// The number of ticks in the ADC sampling timer. The timer runs at 100MHz, so the step size is
// equal to 10ns per tick.
// Currently, the sample rate is equal to: Fsample = 100/256 MHz = 390.625 KHz
const ADC_SAMPLE_TICKS_LOG2: u16 = 8;
const ADC_SAMPLE_TICKS: u16 = 1 << ADC_SAMPLE_TICKS_LOG2;

// The desired ADC sample processing buffer size.
const SAMPLE_BUFFER_SIZE_LOG2: usize = 3;
const SAMPLE_BUFFER_SIZE: usize = 1 << SAMPLE_BUFFER_SIZE_LOG2;

// The number of cascaded IIR biquads per channel. Select 1 or 2!
const IIR_CASCADE_LENGTH: usize = 1;

// Frequency scaling factor for lock-in harmonic demodulation.
const HARMONIC: u32 = 1;
// Phase offset applied to the lock-in demodulation signal.
const PHASE_OFFSET: u32 = 0;

#[link_section = ".sram3.eth"]
static mut DES_RING: ethernet::DesRing = ethernet::DesRing::new();

mod adc;
mod afe;
mod dac;
mod design_parameters;
mod digital_input_stamper;
mod eeprom;
mod hrtimer;
mod pounder;
mod server;
mod timers;

use adc::{Adc0Input, Adc1Input};
use dac::{Dac0Output, Dac1Output};
use dsp::{
    iir, iir_int,
    reciprocal_pll::TimestampHandler,
    trig::{atan2, cossin},
    Complex,
};
use pounder::DdsOutput;

#[cfg(not(feature = "semihosting"))]
fn init_log() {}

#[cfg(feature = "semihosting")]
fn init_log() {
    use cortex_m_log::log::{init as init_log, Logger};
    use cortex_m_log::printer::semihosting::{hio::HStdout, InterruptOk};
    use log::LevelFilter;
    static mut LOGGER: Option<Logger<InterruptOk<HStdout>>> = None;
    let logger = Logger {
        inner: InterruptOk::<_>::stdout().unwrap(),
        level: LevelFilter::Info,
    };
    let logger = unsafe { LOGGER.get_or_insert(logger) };

    init_log(logger).unwrap();
}

// Pull in build information (from `built` crate)
mod build_info {
    #![allow(dead_code)]
    // include!(concat!(env!("OUT_DIR"), "/built.rs"));
}

pub struct NetStorage {
    ip_addrs: [net::wire::IpCidr; 1],
    neighbor_cache: [Option<(net::wire::IpAddress, net::iface::Neighbor)>; 8],
    routes_storage: [Option<(smoltcp::wire::IpCidr, smoltcp::iface::Route)>; 1],
}

static mut NET_STORE: NetStorage = NetStorage {
    // Placeholder for the real IP address, which is initialized at runtime.
    ip_addrs: [net::wire::IpCidr::Ipv6(
        net::wire::Ipv6Cidr::SOLICITED_NODE_PREFIX,
    )],

    neighbor_cache: [None; 8],

    routes_storage: [None; 1],
};

const SCALE: f32 = ((1 << 15) - 1) as f32;

// static ETHERNET_PENDING: AtomicBool = AtomicBool::new(true);

const TCP_RX_BUFFER_SIZE: usize = 8192;
const TCP_TX_BUFFER_SIZE: usize = 8192;

type AFE0 = afe::ProgrammableGainAmplifier<
    hal::gpio::gpiof::PF2<hal::gpio::Output<hal::gpio::PushPull>>,
    hal::gpio::gpiof::PF5<hal::gpio::Output<hal::gpio::PushPull>>,
>;

type AFE1 = afe::ProgrammableGainAmplifier<
    hal::gpio::gpiod::PD14<hal::gpio::Output<hal::gpio::PushPull>>,
    hal::gpio::gpiod::PD15<hal::gpio::Output<hal::gpio::PushPull>>,
>;

macro_rules! route_request {
    ($request:ident,
            readable_attributes: [$($read_attribute:tt: $getter:tt),*],
            modifiable_attributes: [$($write_attribute:tt: $TYPE:ty, $setter:tt),*]) => {
        match $request.req {
            server::AccessRequest::Read => {
                match $request.attribute {
                $(
                    $read_attribute => {
                        #[allow(clippy::redundant_closure_call)]
                        let value = match $getter() {
                            Ok(data) => data,
                            Err(_) => return server::Response::error($request.attribute,
                                                                     "Failed to read attribute"),
                        };

                        let encoded_data: String<U256> = match serde_json_core::to_string(&value) {
                            Ok(data) => data,
                            Err(_) => return server::Response::error($request.attribute,
                                    "Failed to encode attribute value"),
                        };

                        server::Response::success($request.attribute, &encoded_data)
                    },
                 )*
                    _ => server::Response::error($request.attribute, "Unknown attribute")
                }
            },
            server::AccessRequest::Write => {
                match $request.attribute {
                $(
                    $write_attribute => {
                        let new_value = match serde_json_core::from_str::<$TYPE>(&$request.value) {
                            Ok(data) => data,
                            Err(_) => return server::Response::error($request.attribute,
                                    "Failed to decode value"),
                        };

                        #[allow(clippy::redundant_closure_call)]
                        match $setter(new_value) {
                            Ok(_) => server::Response::success($request.attribute, &$request.value),
                            Err(_) => server::Response::error($request.attribute,
                                    "Failed to set attribute"),
                        }
                    }
                 )*
                    _ => server::Response::error($request.attribute, "Unknown attribute")
                }
            }
        }
    }
}

#[rtic::app(device = stm32h7xx_hal::stm32, peripherals = true, monotonic = rtic::cyccnt::CYCCNT)]
const APP: () = {
    struct Resources {
        afes: (AFE0, AFE1),
        adcs: (Adc0Input, Adc1Input),
        dacs: (Dac0Output, Dac1Output),
        input_stamper: digital_input_stamper::InputStamper,
        timestamp_handler: TimestampHandler,
        iir_lockin: iir_int::IIR,
        iir_state_lockin: [iir_int::IIRState; 2],

        eeprom_i2c: hal::i2c::I2c<hal::stm32::I2C2>,

        dds_output: Option<DdsOutput>,

        // Note: It appears that rustfmt generates a format that GDB cannot recognize, which
        // results in GDB breakpoints being set improperly.
        #[rustfmt::skip]
        net_interface: net::iface::EthernetInterface<
            'static,
            'static,
            'static,
            ethernet::EthernetDMA<'static>>,
        eth_mac: ethernet::phy::LAN8742A<ethernet::EthernetMAC>,
        mac_addr: net::wire::EthernetAddress,

        pounder: Option<pounder::PounderDevices>,

        pounder_stamper: Option<pounder::timestamp::Timestamper>,

        // Format: iir_state[ch][cascade-no][coeff]
        #[init([[[0.; 5]; IIR_CASCADE_LENGTH]; 2])]
        iir_state: [[iir::IIRState; IIR_CASCADE_LENGTH]; 2],
        #[init([[iir::IIR { ba: [1., 0., 0., 0., 0.], y_offset: 0., y_min: -SCALE - 1., y_max: SCALE }; IIR_CASCADE_LENGTH]; 2])]
        iir_ch: [[iir::IIR; IIR_CASCADE_LENGTH]; 2],
    }

    #[init]
    fn init(c: init::Context) -> init::LateResources {
        let dp = c.device;
        let mut cp = c.core;

        let pwr = dp.PWR.constrain();
        let vos = pwr.freeze();

        // Enable SRAM3 for the ethernet descriptor ring.
        dp.RCC.ahb2enr.modify(|_, w| w.sram3en().set_bit());

        // Clear reset flags.
        dp.RCC.rsr.write(|w| w.rmvf().set_bit());

        // Select the PLLs for SPI.
        dp.RCC
            .d2ccip1r
            .modify(|_, w| w.spi123sel().pll2_p().spi45sel().pll2_q());

        let rcc = dp.RCC.constrain();
        let ccdr = rcc
            .use_hse(8.mhz())
            .sysclk(400.mhz())
            .hclk(200.mhz())
            .per_ck(100.mhz())
            .pll2_p_ck(100.mhz())
            .pll2_q_ck(100.mhz())
            .freeze(vos, &dp.SYSCFG);

        init_log();

        let mut delay = hal::delay::Delay::new(cp.SYST, ccdr.clocks);

        let gpioa = dp.GPIOA.split(ccdr.peripheral.GPIOA);
        let gpiob = dp.GPIOB.split(ccdr.peripheral.GPIOB);
        let gpioc = dp.GPIOC.split(ccdr.peripheral.GPIOC);
        let gpiod = dp.GPIOD.split(ccdr.peripheral.GPIOD);
        let gpioe = dp.GPIOE.split(ccdr.peripheral.GPIOE);
        let gpiof = dp.GPIOF.split(ccdr.peripheral.GPIOF);
        let mut gpiog = dp.GPIOG.split(ccdr.peripheral.GPIOG);

        let afe0 = {
            let a0_pin = gpiof.pf2.into_push_pull_output();
            let a1_pin = gpiof.pf5.into_push_pull_output();
            afe::ProgrammableGainAmplifier::new(a0_pin, a1_pin)
        };

        let afe1 = {
            let a0_pin = gpiod.pd14.into_push_pull_output();
            let a1_pin = gpiod.pd15.into_push_pull_output();
            afe::ProgrammableGainAmplifier::new(a0_pin, a1_pin)
        };

        let dma_streams =
            hal::dma::dma::StreamsTuple::new(dp.DMA1, ccdr.peripheral.DMA1);

        // Configure timer 2 to trigger conversions for the ADC
        let mut sampling_timer = {
            // The timer frequency is manually adjusted below, so the 1KHz setting here is a
            // dont-care.
            let mut timer2 =
                dp.TIM2.timer(1.khz(), ccdr.peripheral.TIM2, &ccdr.clocks);

            // Configure the timer to count at the designed tick rate. We will manually set the
            // period below.
            timer2.pause();
            timer2.reset_counter();
            timer2.set_tick_freq(design_parameters::TIMER_FREQUENCY);

            let mut sampling_timer = timers::SamplingTimer::new(timer2);
            sampling_timer.set_period_ticks((ADC_SAMPLE_TICKS - 1) as u32);

            // The sampling timer is used as the master timer for the shadow-sampling timer. Thus,
            // it generates a trigger whenever it is enabled.

            sampling_timer
        };

        let mut shadow_sampling_timer = {
            // The timer frequency is manually adjusted below, so the 1KHz setting here is a
            // dont-care.
            let mut timer3 =
                dp.TIM3.timer(1.khz(), ccdr.peripheral.TIM3, &ccdr.clocks);

            // Configure the timer to count at the designed tick rate. We will manually set the
            // period below.
            timer3.pause();
            timer3.reset_counter();
            timer3.set_tick_freq(design_parameters::TIMER_FREQUENCY);

            let mut shadow_sampling_timer =
                timers::ShadowSamplingTimer::new(timer3);
            shadow_sampling_timer.set_period_ticks(ADC_SAMPLE_TICKS - 1);

            // The shadow sampling timer is a slave-mode timer to the sampling timer. It should
            // always be in-sync - thus, we configure it to operate in slave mode using "Trigger
            // mode".
            // For TIM3, TIM2 can be made the internal trigger connection using ITR1. Thus, the
            // SamplingTimer start now gates the start of the ShadowSamplingTimer.
            shadow_sampling_timer.set_slave_mode(
                timers::TriggerSource::Trigger1,
                timers::SlaveMode::Trigger,
            );

            shadow_sampling_timer
        };

        let sampling_timer_channels = sampling_timer.channels();
        let shadow_sampling_timer_channels = shadow_sampling_timer.channels();

        let mut timestamp_timer = {
            // The timer frequency is manually adjusted below, so the 1KHz setting here is a
            // dont-care.
            let mut timer5 =
                dp.TIM5.timer(1.khz(), ccdr.peripheral.TIM5, &ccdr.clocks);

            // Configure the timer to count at the designed tick rate. We will manually set the
            // period below.
            timer5.pause();
            timer5.set_tick_freq(design_parameters::TIMER_FREQUENCY);

            // The timestamp timer must run at exactly a multiple of the sample timer based on the
            // batch size. To accomodate this, we manually set the prescaler identical to the sample
            // timer, but use a period that is longer.
            let mut timer = timers::TimestampTimer::new(timer5);

            let period =
                digital_input_stamper::calculate_timestamp_timer_period();
            timer.set_period_ticks(period);

            timer
        };

        let timestamp_timer_channels = timestamp_timer.channels();

        // Configure the SPI interfaces to the ADCs and DACs.
        let adcs = {
            let adc0 = {
                let spi_miso = gpiob
                    .pb14
                    .into_alternate_af5()
                    .set_speed(hal::gpio::Speed::VeryHigh);
                let spi_sck = gpiob
                    .pb10
                    .into_alternate_af5()
                    .set_speed(hal::gpio::Speed::VeryHigh);
                let _spi_nss = gpiob
                    .pb9
                    .into_alternate_af5()
                    .set_speed(hal::gpio::Speed::VeryHigh);

                let config = hal::spi::Config::new(hal::spi::Mode {
                    polarity: hal::spi::Polarity::IdleHigh,
                    phase: hal::spi::Phase::CaptureOnSecondTransition,
                })
                .manage_cs()
                .suspend_when_inactive()
                .communication_mode(hal::spi::CommunicationMode::Receiver)
                .cs_delay(design_parameters::ADC_SETUP_TIME);

                let spi: hal::spi::Spi<_, _, u16> = dp.SPI2.spi(
                    (spi_sck, spi_miso, hal::spi::NoMosi),
                    config,
                    design_parameters::ADC_DAC_SCK_MAX,
                    ccdr.peripheral.SPI2,
                    &ccdr.clocks,
                );

                Adc0Input::new(
                    spi,
                    dma_streams.0,
                    dma_streams.1,
                    dma_streams.2,
                    sampling_timer_channels.ch1,
                    shadow_sampling_timer_channels.ch1,
                )
            };

            let adc1 = {
                let spi_miso = gpiob
                    .pb4
                    .into_alternate_af6()
                    .set_speed(hal::gpio::Speed::VeryHigh);
                let spi_sck = gpioc
                    .pc10
                    .into_alternate_af6()
                    .set_speed(hal::gpio::Speed::VeryHigh);
                let _spi_nss = gpioa
                    .pa15
                    .into_alternate_af6()
                    .set_speed(hal::gpio::Speed::VeryHigh);

                let config = hal::spi::Config::new(hal::spi::Mode {
                    polarity: hal::spi::Polarity::IdleHigh,
                    phase: hal::spi::Phase::CaptureOnSecondTransition,
                })
                .manage_cs()
                .suspend_when_inactive()
                .communication_mode(hal::spi::CommunicationMode::Receiver)
                .cs_delay(design_parameters::ADC_SETUP_TIME);

                let spi: hal::spi::Spi<_, _, u16> = dp.SPI3.spi(
                    (spi_sck, spi_miso, hal::spi::NoMosi),
                    config,
                    design_parameters::ADC_DAC_SCK_MAX,
                    ccdr.peripheral.SPI3,
                    &ccdr.clocks,
                );

                Adc1Input::new(
                    spi,
                    dma_streams.3,
                    dma_streams.4,
                    dma_streams.5,
                    sampling_timer_channels.ch2,
                    shadow_sampling_timer_channels.ch2,
                )
            };

            (adc0, adc1)
        };

        let dacs = {
            let _dac_clr_n =
                gpioe.pe12.into_push_pull_output().set_high().unwrap();
            let _dac0_ldac_n =
                gpioe.pe11.into_push_pull_output().set_low().unwrap();
            let _dac1_ldac_n =
                gpioe.pe15.into_push_pull_output().set_low().unwrap();

            let dac0_spi = {
                let spi_miso = gpioe
                    .pe5
                    .into_alternate_af5()
                    .set_speed(hal::gpio::Speed::VeryHigh);
                let spi_sck = gpioe
                    .pe2
                    .into_alternate_af5()
                    .set_speed(hal::gpio::Speed::VeryHigh);
                let _spi_nss = gpioe
                    .pe4
                    .into_alternate_af5()
                    .set_speed(hal::gpio::Speed::VeryHigh);

                let config = hal::spi::Config::new(hal::spi::Mode {
                    polarity: hal::spi::Polarity::IdleHigh,
                    phase: hal::spi::Phase::CaptureOnSecondTransition,
                })
                .manage_cs()
                .suspend_when_inactive()
                .communication_mode(hal::spi::CommunicationMode::Transmitter)
                .swap_mosi_miso();

                dp.SPI4.spi(
                    (spi_sck, spi_miso, hal::spi::NoMosi),
                    config,
                    design_parameters::ADC_DAC_SCK_MAX,
                    ccdr.peripheral.SPI4,
                    &ccdr.clocks,
                )
            };

            let dac1_spi = {
                let spi_miso = gpiof
                    .pf8
                    .into_alternate_af5()
                    .set_speed(hal::gpio::Speed::VeryHigh);
                let spi_sck = gpiof
                    .pf7
                    .into_alternate_af5()
                    .set_speed(hal::gpio::Speed::VeryHigh);
                let _spi_nss = gpiof
                    .pf6
                    .into_alternate_af5()
                    .set_speed(hal::gpio::Speed::VeryHigh);

                let config = hal::spi::Config::new(hal::spi::Mode {
                    polarity: hal::spi::Polarity::IdleHigh,
                    phase: hal::spi::Phase::CaptureOnSecondTransition,
                })
                .manage_cs()
                .communication_mode(hal::spi::CommunicationMode::Transmitter)
                .suspend_when_inactive()
                .swap_mosi_miso();

                dp.SPI5.spi(
                    (spi_sck, spi_miso, hal::spi::NoMosi),
                    config,
                    design_parameters::ADC_DAC_SCK_MAX,
                    ccdr.peripheral.SPI5,
                    &ccdr.clocks,
                )
            };

            let dac0 = Dac0Output::new(
                dac0_spi,
                dma_streams.6,
                sampling_timer_channels.ch3,
            );
            let dac1 = Dac1Output::new(
                dac1_spi,
                dma_streams.7,
                sampling_timer_channels.ch4,
            );
            (dac0, dac1)
        };

        let mut fp_led_0 = gpiod.pd5.into_push_pull_output();
        let mut fp_led_1 = gpiod.pd6.into_push_pull_output();
        let mut fp_led_2 = gpiog.pg4.into_push_pull_output();
        let mut fp_led_3 = gpiod.pd12.into_push_pull_output();

        fp_led_0.set_low().unwrap();
        fp_led_1.set_low().unwrap();
        fp_led_2.set_low().unwrap();
        fp_led_3.set_low().unwrap();

        // Measure the Pounder PGOOD output to detect if pounder is present on Stabilizer.
        let pounder_pgood = gpiob.pb13.into_pull_down_input();
        delay.delay_ms(2u8);
        let (pounder_devices, dds_output) = if pounder_pgood.is_high().unwrap()
        {
            let ad9959 = {
                let qspi_interface = {
                    // Instantiate the QUADSPI pins and peripheral interface.
                    let qspi_pins = {
                        let _qspi_ncs = gpioc
                            .pc11
                            .into_alternate_af9()
                            .set_speed(hal::gpio::Speed::VeryHigh);

                        let clk = gpiob
                            .pb2
                            .into_alternate_af9()
                            .set_speed(hal::gpio::Speed::VeryHigh);
                        let io0 = gpioe
                            .pe7
                            .into_alternate_af10()
                            .set_speed(hal::gpio::Speed::VeryHigh);
                        let io1 = gpioe
                            .pe8
                            .into_alternate_af10()
                            .set_speed(hal::gpio::Speed::VeryHigh);
                        let io2 = gpioe
                            .pe9
                            .into_alternate_af10()
                            .set_speed(hal::gpio::Speed::VeryHigh);
                        let io3 = gpioe
                            .pe10
                            .into_alternate_af10()
                            .set_speed(hal::gpio::Speed::VeryHigh);

                        (clk, io0, io1, io2, io3)
                    };

                    let qspi = hal::qspi::Qspi::bank2(
                        dp.QUADSPI,
                        qspi_pins,
                        design_parameters::POUNDER_QSPI_FREQUENCY,
                        &ccdr.clocks,
                        ccdr.peripheral.QSPI,
                    );

                    pounder::QspiInterface::new(qspi).unwrap()
                };

                #[cfg(feature = "pounder_v1_1")]
                let reset_pin = gpiog.pg6.into_push_pull_output();
                #[cfg(not(feature = "pounder_v1_1"))]
                let reset_pin = gpioa.pa0.into_push_pull_output();

                let mut io_update = gpiog.pg7.into_push_pull_output();

                let ref_clk: hal::time::Hertz =
                    design_parameters::DDS_REF_CLK.into();

                let ad9959 = ad9959::Ad9959::new(
                    qspi_interface,
                    reset_pin,
                    &mut io_update,
                    &mut delay,
                    ad9959::Mode::FourBitSerial,
                    ref_clk.0 as f32,
                    design_parameters::DDS_MULTIPLIER,
                )
                .unwrap();

                // Return IO_Update
                gpiog.pg7 = io_update.into_analog();

                ad9959
            };

            let io_expander = {
                let sda = gpiob.pb7.into_alternate_af4().set_open_drain();
                let scl = gpiob.pb8.into_alternate_af4().set_open_drain();
                let i2c1 = dp.I2C1.i2c(
                    (scl, sda),
                    100.khz(),
                    ccdr.peripheral.I2C1,
                    &ccdr.clocks,
                );
                mcp23017::MCP23017::default(i2c1).unwrap()
            };

            let spi = {
                let spi_mosi = gpiod
                    .pd7
                    .into_alternate_af5()
                    .set_speed(hal::gpio::Speed::VeryHigh);
                let spi_miso = gpioa
                    .pa6
                    .into_alternate_af5()
                    .set_speed(hal::gpio::Speed::VeryHigh);
                let spi_sck = gpiog
                    .pg11
                    .into_alternate_af5()
                    .set_speed(hal::gpio::Speed::VeryHigh);

                let config = hal::spi::Config::new(hal::spi::Mode {
                    polarity: hal::spi::Polarity::IdleHigh,
                    phase: hal::spi::Phase::CaptureOnSecondTransition,
                });

                // The maximum frequency of this SPI must be limited due to capacitance on the MISO
                // line causing a long RC decay.
                dp.SPI1.spi(
                    (spi_sck, spi_miso, spi_mosi),
                    config,
                    5.mhz(),
                    ccdr.peripheral.SPI1,
                    &ccdr.clocks,
                )
            };

            let (adc1, adc2) = {
                let (mut adc1, mut adc2) = hal::adc::adc12(
                    dp.ADC1,
                    dp.ADC2,
                    &mut delay,
                    ccdr.peripheral.ADC12,
                    &ccdr.clocks,
                );

                let adc1 = {
                    adc1.calibrate();
                    adc1.enable()
                };

                let adc2 = {
                    adc2.calibrate();
                    adc2.enable()
                };

                (adc1, adc2)
            };

            let adc1_in_p = gpiof.pf11.into_analog();
            let adc2_in_p = gpiof.pf14.into_analog();

            let pounder_devices = pounder::PounderDevices::new(
                io_expander,
                spi,
                adc1,
                adc2,
                adc1_in_p,
                adc2_in_p,
            )
            .unwrap();

            let dds_output = {
                let io_update_trigger = {
                    let _io_update = gpiog
                        .pg7
                        .into_alternate_af2()
                        .set_speed(hal::gpio::Speed::VeryHigh);

                    // Configure the IO_Update signal for the DDS.
                    let mut hrtimer = hrtimer::HighResTimerE::new(
                        dp.HRTIM_TIME,
                        dp.HRTIM_MASTER,
                        dp.HRTIM_COMMON,
                        ccdr.clocks,
                        ccdr.peripheral.HRTIM,
                    );

                    // IO_Update occurs after a fixed delay from the QSPI write. Note that the timer
                    // is triggered after the QSPI write, which can take approximately 120nS, so
                    // there is additional margin.
                    hrtimer.configure_single_shot(
                        hrtimer::Channel::Two,
                        design_parameters::POUNDER_IO_UPDATE_DURATION,
                        design_parameters::POUNDER_IO_UPDATE_DELAY,
                    );

                    // Ensure that we have enough time for an IO-update every sample.
                    let sample_frequency = {
                        let timer_frequency: hal::time::Hertz =
                            design_parameters::TIMER_FREQUENCY.into();
                        timer_frequency.0 as f32 / ADC_SAMPLE_TICKS as f32
                    };

                    let sample_period = 1.0 / sample_frequency;
                    assert!(
                        sample_period
                            > design_parameters::POUNDER_IO_UPDATE_DELAY
                    );

                    hrtimer
                };

                let (qspi, config) = ad9959.freeze();
                DdsOutput::new(qspi, io_update_trigger, config)
            };

            (Some(pounder_devices), Some(dds_output))
        } else {
            (None, None)
        };

        let mut eeprom_i2c = {
            let sda = gpiof.pf0.into_alternate_af4().set_open_drain();
            let scl = gpiof.pf1.into_alternate_af4().set_open_drain();
            dp.I2C2.i2c(
                (scl, sda),
                100.khz(),
                ccdr.peripheral.I2C2,
                &ccdr.clocks,
            )
        };

        // Configure ethernet pins.
        {
            // Reset the PHY before configuring pins.
            let mut eth_phy_nrst = gpioe.pe3.into_push_pull_output();
            eth_phy_nrst.set_low().unwrap();
            delay.delay_us(200u8);
            eth_phy_nrst.set_high().unwrap();
            let _rmii_ref_clk = gpioa
                .pa1
                .into_alternate_af11()
                .set_speed(hal::gpio::Speed::VeryHigh);
            let _rmii_mdio = gpioa
                .pa2
                .into_alternate_af11()
                .set_speed(hal::gpio::Speed::VeryHigh);
            let _rmii_mdc = gpioc
                .pc1
                .into_alternate_af11()
                .set_speed(hal::gpio::Speed::VeryHigh);
            let _rmii_crs_dv = gpioa
                .pa7
                .into_alternate_af11()
                .set_speed(hal::gpio::Speed::VeryHigh);
            let _rmii_rxd0 = gpioc
                .pc4
                .into_alternate_af11()
                .set_speed(hal::gpio::Speed::VeryHigh);
            let _rmii_rxd1 = gpioc
                .pc5
                .into_alternate_af11()
                .set_speed(hal::gpio::Speed::VeryHigh);
            let _rmii_tx_en = gpiob
                .pb11
                .into_alternate_af11()
                .set_speed(hal::gpio::Speed::VeryHigh);
            let _rmii_txd0 = gpiob
                .pb12
                .into_alternate_af11()
                .set_speed(hal::gpio::Speed::VeryHigh);
            let _rmii_txd1 = gpiog
                .pg14
                .into_alternate_af11()
                .set_speed(hal::gpio::Speed::VeryHigh);
        }

        let mac_addr = match eeprom::read_eui48(&mut eeprom_i2c) {
            Err(_) => {
                info!("Could not read EEPROM, using default MAC address");
                net::wire::EthernetAddress([0x10, 0xE2, 0xD5, 0x00, 0x03, 0x00])
            }
            Ok(raw_mac) => net::wire::EthernetAddress(raw_mac),
        };

        let (network_interface, eth_mac) = {
            // Configure the ethernet controller
            let (eth_dma, eth_mac) = unsafe {
                ethernet::new_unchecked(
                    dp.ETHERNET_MAC,
                    dp.ETHERNET_MTL,
                    dp.ETHERNET_DMA,
                    &mut DES_RING,
                    mac_addr,
                    ccdr.peripheral.ETH1MAC,
                    &ccdr.clocks,
                )
            };

            // Reset and initialize the ethernet phy.
            let mut lan8742a =
                ethernet::phy::LAN8742A::new(eth_mac.set_phy_addr(0));
            lan8742a.phy_reset();
            lan8742a.phy_init();

            unsafe { ethernet::enable_interrupt() };

            let store = unsafe { &mut NET_STORE };

            store.ip_addrs[0] = net::wire::IpCidr::new(
                net::wire::IpAddress::v4(10, 0, 16, 99),
                24,
            );

            let default_v4_gw = Ipv4Address::new(10, 0, 16, 1);
            let mut routes = Routes::new(&mut store.routes_storage[..]);
            routes.add_default_ipv4_route(default_v4_gw).unwrap();

            let neighbor_cache =
                net::iface::NeighborCache::new(&mut store.neighbor_cache[..]);

            let interface = net::iface::EthernetInterfaceBuilder::new(eth_dma)
                .ethernet_addr(mac_addr)
                .neighbor_cache(neighbor_cache)
                .ip_addrs(&mut store.ip_addrs[..])
                .routes(routes)
                .finalize();

            (interface, lan8742a)
        };

        cp.SCB.enable_icache();

        // info!("Version {} {}", build_info::PKG_VERSION, build_info::GIT_VERSION.unwrap());
        // info!("Built on {}", build_info::BUILT_TIME_UTC);
        // info!("{} {}", build_info::RUSTC_VERSION, build_info::TARGET);

        // Utilize the cycle counter for RTIC scheduling.
        cp.DWT.enable_cycle_counter();

        let mut input_stamper = {
            let trigger = gpioa.pa3.into_alternate_af2();
            digital_input_stamper::InputStamper::new(
                trigger,
                timestamp_timer_channels.ch4,
            )
        };

        #[cfg(feature = "pounder_v1_1")]
        let pounder_stamper = {
            let dma2_streams =
                hal::dma::dma::StreamsTuple::new(dp.DMA2, ccdr.peripheral.DMA2);

            let etr_pin = gpioa.pa0.into_alternate_af3();

            // The frequency in the constructor is dont-care, as we will modify the period + clock
            // source manually below.
            let tim8 =
                dp.TIM8.timer(1.khz(), ccdr.peripheral.TIM8, &ccdr.clocks);
            let mut timestamp_timer = timers::PounderTimestampTimer::new(tim8);

            // Pounder is configured to generate a 500MHz reference clock, so a 125MHz sync-clock is
            // output. As a result, dividing the 125MHz sync-clk provides a 31.25MHz tick rate for
            // the timestamp timer. 31.25MHz corresponds with a 32ns tick rate.
            timestamp_timer.set_external_clock(timers::Prescaler::Div4);
            timestamp_timer.start();

            // We want the pounder timestamp timer to overflow once per batch.
            let tick_ratio = {
                let sync_clk_mhz: f32 = design_parameters::DDS_SYSTEM_CLK.0
                    as f32
                    / design_parameters::DDS_SYNC_CLK_DIV as f32;
                sync_clk_mhz / design_parameters::TIMER_FREQUENCY.0 as f32
            };

            let period = (tick_ratio
                * ADC_SAMPLE_TICKS as f32
                * SAMPLE_BUFFER_SIZE as f32) as u32
                / 4;
            timestamp_timer.set_period_ticks((period - 1).try_into().unwrap());
            let tim8_channels = timestamp_timer.channels();

            let stamper = pounder::timestamp::Timestamper::new(
                timestamp_timer,
                dma2_streams.0,
                tim8_channels.ch1,
                &mut sampling_timer,
                etr_pin,
            );

            Some(stamper)
        };

        #[cfg(not(feature = "pounder_v1_1"))]
        let pounder_stamper = None;

        let timestamp_handler = TimestampHandler::new(
            4,
            3,
            ADC_SAMPLE_TICKS_LOG2 as usize,
            SAMPLE_BUFFER_SIZE_LOG2,
        );
        let iir_lockin = iir_int::IIR::default();
        let iir_state_lockin = [iir_int::IIRState::default(); 2];

        // Start sampling ADCs.
        sampling_timer.start();
        timestamp_timer.start();
        input_stamper.start();

        init::LateResources {
            afes: (afe0, afe1),

            adcs,
            dacs,
            input_stamper,
            dds_output,
            pounder: pounder_devices,
            pounder_stamper,

            timestamp_handler,
            iir_lockin,
            iir_state_lockin,

            eeprom_i2c,
            net_interface: network_interface,
            eth_mac,
            mac_addr,
        }
    }

<<<<<<< HEAD
    #[task(binds=DMA1_STR4, resources=[pounder_stamper, adcs, dacs, iir_state, iir_ch, dds_output, input_stamper, timestamp_handler, iir_lockin, iir_state_lockin], priority=2)]
=======
    /// Main DSP processing routine for Stabilizer.
    ///
    /// # Note
    /// Processing time for the DSP application code is bounded by the following constraints:
    ///
    /// DSP application code starts after the ADC has generated a batch of samples and must be
    /// completed by the time the next batch of ADC samples has been acquired (plus the FIFO buffer
    /// time). If this constraint is not met, firmware will panic due to an ADC input overrun.
    ///
    /// The DSP application code must also fill out the next DAC output buffer in time such that the
    /// DAC can switch to it when it has completed the current buffer. If this constraint is not met
    /// it's possible that old DAC codes will be generated on the output and the output samples will
    /// be delayed by 1 batch.
    ///
    /// Because the ADC and DAC operate at the same rate, these two constraints actually implement
    /// the same time bounds, meeting one also means the other is also met.
    #[task(binds=DMA1_STR4, resources=[pounder_stamper, adcs, dacs, iir_state, iir_ch, dds_output, input_stamper], priority=2)]
>>>>>>> d447501c
    fn process(c: process::Context) {
        if let Some(stamper) = c.resources.pounder_stamper {
            let pounder_timestamps = stamper.acquire_buffer();
            info!("{:?}", pounder_timestamps);
        }

        let adc_samples = [
            c.resources.adcs.0.acquire_buffer(),
            c.resources.adcs.1.acquire_buffer(),
        ];

        let dac_samples = [
            c.resources.dacs.0.acquire_buffer(),
            c.resources.dacs.1.acquire_buffer(),
        ];

        let [dac0, dac1] = dac_samples;
        let iir_lockin = c.resources.iir_lockin;
        let iir_state_lockin = c.resources.iir_state_lockin;
        let iir_ch = c.resources.iir_ch;
        let iir_state = c.resources.iir_state;

        let (pll_phase, pll_frequency) = c
            .resources
            .timestamp_handler
            .update(c.resources.input_stamper.latest_timestamp());
        let frequency = pll_frequency.wrapping_mul(HARMONIC);
        let mut phase =
            PHASE_OFFSET.wrapping_add(pll_phase.wrapping_mul(HARMONIC));

        dac0.iter_mut().zip(dac1.iter_mut()).enumerate().for_each(
            |(i, (d0, d1))| {
                let m = cossin(-(phase as i32));
                phase = phase.wrapping_add(frequency);

                let signal = Complex(
                    iir_lockin.update(
                        &mut iir_state_lockin[0],
                        ((adc_samples[0][i] as i64 * m.0 as i64) >> 16) as i32,
                    ),
                    iir_lockin.update(
                        &mut iir_state_lockin[1],
                        ((adc_samples[0][i] as i64 * m.1 as i64) >> 16) as i32,
                    ),
                );

                let mut magnitude =
                    (signal.0 * signal.0 + signal.1 * signal.1) as f32;
                let mut phase = atan2(signal.1, signal.0) as f32;

                for j in 0..iir_state[0].len() {
                    magnitude =
                        iir_ch[0][j].update(&mut iir_state[0][j], magnitude);
                    phase = iir_ch[1][j].update(&mut iir_state[1][j], phase);
                }

                unsafe {
                    let magnitude = magnitude.to_int_unchecked::<i16>();
                    let phase = phase.to_int_unchecked::<i16>();

                    *d0 = magnitude as u16 ^ 0x8000;
                    *d1 = phase as u16 ^ 0x8000;
                }
            },
        );

        if let Some(dds_output) = c.resources.dds_output {
            let builder = dds_output.builder().update_channels(
                &[pounder::Channel::Out0.into()],
                Some(u32::MAX / 4),
                None,
                None,
            );

            builder.write_profile();
        }
<<<<<<< HEAD

        c.resources.dacs.0.release_buffer(dac0);
        c.resources.dacs.1.release_buffer(dac1);
=======
>>>>>>> d447501c
    }

    #[idle(resources=[net_interface, pounder, mac_addr, eth_mac, iir_state, iir_ch, afes])]
    fn idle(mut c: idle::Context) -> ! {
        let mut socket_set_entries: [_; 8] = Default::default();
        let mut sockets =
            net::socket::SocketSet::new(&mut socket_set_entries[..]);

        let mut rx_storage = [0; TCP_RX_BUFFER_SIZE];
        let mut tx_storage = [0; TCP_TX_BUFFER_SIZE];
        let tcp_handle = {
            let tcp_rx_buffer =
                net::socket::TcpSocketBuffer::new(&mut rx_storage[..]);
            let tcp_tx_buffer =
                net::socket::TcpSocketBuffer::new(&mut tx_storage[..]);
            let tcp_socket =
                net::socket::TcpSocket::new(tcp_rx_buffer, tcp_tx_buffer);
            sockets.add(tcp_socket)
        };

        let mut server = server::Server::new();

        let mut time = 0u32;
        let mut next_ms = Instant::now();

        // TODO: Replace with reference to CPU clock from CCDR.
        next_ms += 400_000.cycles();

        loop {
            let tick = Instant::now() > next_ms;

            if tick {
                next_ms += 400_000.cycles();
                time += 1;
            }

            {
                let socket =
                    &mut *sockets.get::<net::socket::TcpSocket>(tcp_handle);
                if socket.state() == net::socket::TcpState::CloseWait {
                    socket.close();
                } else if !(socket.is_open() || socket.is_listening()) {
                    socket
                        .listen(1235)
                        .unwrap_or_else(|e| warn!("TCP listen error: {:?}", e));
                } else {
                    server.poll(socket, |req| {
                        info!("Got request: {:?}", req);
                        route_request!(req,
                            readable_attributes: [
                                "stabilizer/iir/state": (|| {
                                    let state = c.resources.iir_state.lock(|iir_state|
                                        server::Status {
                                            t: time,
                                            x0: iir_state[0][0][0],
                                            y0: iir_state[0][0][2],
                                            x1: iir_state[1][0][0],
                                            y1: iir_state[1][0][2],
                                    });

                                    Ok::<server::Status, ()>(state)
                                }),
                                // "_b" means cascades 2nd IIR
                                "stabilizer/iir_b/state": (|| {
                                    let state = c.resources.iir_state.lock(|iir_state|
                                        server::Status {
                                            t: time,
                                            x0: iir_state[0][IIR_CASCADE_LENGTH-1][0],
                                            y0: iir_state[0][IIR_CASCADE_LENGTH-1][2],
                                            x1: iir_state[1][IIR_CASCADE_LENGTH-1][0],
                                            y1: iir_state[1][IIR_CASCADE_LENGTH-1][2],
                                    });

                                    Ok::<server::Status, ()>(state)
                                }),
                                "stabilizer/afe0/gain": (|| c.resources.afes.0.get_gain()),
                                "stabilizer/afe1/gain": (|| c.resources.afes.1.get_gain())
                            ],

                            modifiable_attributes: [
                                "stabilizer/iir0/state": server::IirRequest, (|req: server::IirRequest| {
                                    c.resources.iir_ch.lock(|iir_ch| {
                                        if req.channel > 1 {
                                            return Err(());
                                        }

                                        iir_ch[req.channel as usize][0] = req.iir;

                                        Ok::<server::IirRequest, ()>(req)
                                    })
                                }),
                                "stabilizer/iir1/state": server::IirRequest, (|req: server::IirRequest| {
                                    c.resources.iir_ch.lock(|iir_ch| {
                                        if req.channel > 1 {
                                            return Err(());
                                        }

                                        iir_ch[req.channel as usize][0] = req.iir;

                                        Ok::<server::IirRequest, ()>(req)
                                    })
                                }),
                                "stabilizer/iir_b0/state": server::IirRequest, (|req: server::IirRequest| {
                                    c.resources.iir_ch.lock(|iir_ch| {
                                        if req.channel > 1 {
                                            return Err(());
                                        }

                                        iir_ch[req.channel as usize][IIR_CASCADE_LENGTH-1] = req.iir;

                                        Ok::<server::IirRequest, ()>(req)
                                    })
                                }),
                                "stabilizer/iir_b1/state": server::IirRequest,(|req: server::IirRequest| {
                                    c.resources.iir_ch.lock(|iir_ch| {
                                        if req.channel > 1 {
                                            return Err(());
                                        }

                                        iir_ch[req.channel as usize][IIR_CASCADE_LENGTH-1] = req.iir;

                                        Ok::<server::IirRequest, ()>(req)
                                    })
                                }),
                                "stabilizer/afe0/gain": afe::Gain, (|gain| {
                                    c.resources.afes.0.set_gain(gain);
                                    Ok::<(), ()>(())
                                }),
                                "stabilizer/afe1/gain": afe::Gain, (|gain| {
                                    c.resources.afes.1.set_gain(gain);
                                    Ok::<(), ()>(())
                                })
                            ]
                        )
                    });
                }
            }

            let sleep = match c.resources.net_interface.poll(
                &mut sockets,
                net::time::Instant::from_millis(time as i64),
            ) {
                Ok(changed) => !changed,
                Err(net::Error::Unrecognized) => true,
                Err(e) => {
                    info!("iface poll error: {:?}", e);
                    true
                }
            };

            if sleep {
                cortex_m::asm::wfi();
            }
        }
    }

    #[task(binds = ETH, priority = 1)]
    fn eth(_: eth::Context) {
        unsafe { ethernet::interrupt_handler() }
    }

    #[task(binds = SPI2, priority = 3)]
    fn spi2(_: spi2::Context) {
        panic!("ADC0 input overrun");
    }

    #[task(binds = SPI3, priority = 3)]
    fn spi3(_: spi3::Context) {
        panic!("ADC0 input overrun");
    }

    #[task(binds = SPI4, priority = 3)]
    fn spi4(_: spi4::Context) {
        panic!("DAC0 output error");
    }

    #[task(binds = SPI5, priority = 3)]
    fn spi5(_: spi5::Context) {
        panic!("DAC1 output error");
    }

    extern "C" {
        // hw interrupt handlers for RTIC to use for scheduling tasks
        // one per priority
        fn DCMI();
        fn JPEG();
        fn SDMMC();
    }
};

#[exception]
fn HardFault(ef: &cortex_m_rt::ExceptionFrame) -> ! {
    panic!("HardFault at {:#?}", ef);
}

#[exception]
fn DefaultHandler(irqn: i16) {
    panic!("Unhandled exception (IRQn = {})", irqn);
}<|MERGE_RESOLUTION|>--- conflicted
+++ resolved
@@ -977,9 +977,6 @@
         }
     }
 
-<<<<<<< HEAD
-    #[task(binds=DMA1_STR4, resources=[pounder_stamper, adcs, dacs, iir_state, iir_ch, dds_output, input_stamper, timestamp_handler, iir_lockin, iir_state_lockin], priority=2)]
-=======
     /// Main DSP processing routine for Stabilizer.
     ///
     /// # Note
@@ -996,8 +993,7 @@
     ///
     /// Because the ADC and DAC operate at the same rate, these two constraints actually implement
     /// the same time bounds, meeting one also means the other is also met.
-    #[task(binds=DMA1_STR4, resources=[pounder_stamper, adcs, dacs, iir_state, iir_ch, dds_output, input_stamper], priority=2)]
->>>>>>> d447501c
+    #[task(binds=DMA1_STR4, resources=[pounder_stamper, adcs, dacs, iir_state, iir_ch, dds_output, input_stamper, timestamp_handler, iir_lockin, iir_state_lockin], priority=2)]
     fn process(c: process::Context) {
         if let Some(stamper) = c.resources.pounder_stamper {
             let pounder_timestamps = stamper.acquire_buffer();
@@ -1074,12 +1070,6 @@
 
             builder.write_profile();
         }
-<<<<<<< HEAD
-
-        c.resources.dacs.0.release_buffer(dac0);
-        c.resources.dacs.1.release_buffer(dac1);
-=======
->>>>>>> d447501c
     }
 
     #[idle(resources=[net_interface, pounder, mac_addr, eth_mac, iir_state, iir_ch, afes])]
