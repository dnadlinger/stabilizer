#![deny(warnings)]
#![allow(clippy::missing_safety_doc)]
#![no_std]
#![no_main]
#![cfg_attr(feature = "nightly", feature(asm))]
// Enable returning `!`
#![cfg_attr(feature = "nightly", feature(never_type))]
#![cfg_attr(feature = "nightly", feature(core_intrinsics))]

#[inline(never)]
#[panic_handler]
#[cfg(all(feature = "nightly", not(feature = "semihosting")))]
fn panic(_info: &core::panic::PanicInfo) -> ! {
    let gpiod = unsafe { &*hal::stm32::GPIOD::ptr() };
    gpiod.odr.modify(|_, w| w.odr6().high().odr12().high()); // FP_LED_1, FP_LED_3
    #[cfg(feature = "nightly")]
    core::intrinsics::abort();
    #[cfg(not(feature = "nightly"))]
    unsafe {
        core::intrinsics::abort();
    }
}

#[cfg(feature = "semihosting")]
extern crate panic_semihosting;

#[cfg(not(any(feature = "nightly", feature = "semihosting")))]
extern crate panic_halt;

#[macro_use]
extern crate log;

// use core::sync::atomic::{AtomicU32, AtomicBool, Ordering};
use cortex_m_rt::exception;
use rtic::cyccnt::{Instant, U32Ext};
use stm32h7xx_hal as hal;
use stm32h7xx_hal::prelude::*;

use embedded_hal::digital::v2::{InputPin, OutputPin};

use hal::{
    dma::{
        config::Priority,
        dma::{DMAReq, DmaConfig},
        traits::TargetAddress,
        MemoryToPeripheral, PeripheralToMemory, Transfer,
    },
    ethernet::{self, PHY},
};

use smoltcp as net;
use smoltcp::iface::Routes;
use smoltcp::wire::Ipv4Address;

use heapless::{consts::*, String};

// The desired sampling frequency of the ADCs.
const SAMPLE_FREQUENCY_KHZ: u32 = 500;

// The desired ADC sample processing buffer size.
const SAMPLE_BUFFER_SIZE: usize = 1;

// The number of cascaded IIR biquads per channel. Select 1 or 2!
const IIR_CASCADE_LENGTH: usize = 1;

#[link_section = ".sram3.eth"]
static mut DES_RING: ethernet::DesRing = ethernet::DesRing::new();

mod adc;
mod afe;
mod dac;
mod design_parameters;
mod digital_input_stamper;
mod eeprom;
mod hrtimer;
mod pounder;
mod server;
mod timers;

use adc::{Adc0Input, Adc1Input};
use dac::{Dac0Output, Dac1Output};
use dsp::iir;
use pounder::DdsOutput;

#[cfg(not(feature = "semihosting"))]
fn init_log() {}

#[cfg(feature = "semihosting")]
fn init_log() {
    use cortex_m_log::log::{init as init_log, Logger};
    use cortex_m_log::printer::semihosting::{hio::HStdout, InterruptOk};
    use log::LevelFilter;
    static mut LOGGER: Option<Logger<InterruptOk<HStdout>>> = None;
    let logger = Logger {
        inner: InterruptOk::<_>::stdout().unwrap(),
        level: LevelFilter::Info,
    };
    let logger = unsafe { LOGGER.get_or_insert(logger) };

    init_log(logger).unwrap();
}

// Pull in build information (from `built` crate)
mod build_info {
    #![allow(dead_code)]
    // include!(concat!(env!("OUT_DIR"), "/built.rs"));
}

pub struct NetStorage {
    ip_addrs: [net::wire::IpCidr; 1],
    neighbor_cache: [Option<(net::wire::IpAddress, net::iface::Neighbor)>; 8],
    routes_storage: [Option<(smoltcp::wire::IpCidr, smoltcp::iface::Route)>; 1],
}

static mut NET_STORE: NetStorage = NetStorage {
    // Placeholder for the real IP address, which is initialized at runtime.
    ip_addrs: [net::wire::IpCidr::Ipv6(
        net::wire::Ipv6Cidr::SOLICITED_NODE_PREFIX,
    )],

    neighbor_cache: [None; 8],

    routes_storage: [None; 1],
};

const SCALE: f32 = ((1 << 15) - 1) as f32;

// static ETHERNET_PENDING: AtomicBool = AtomicBool::new(true);

const TCP_RX_BUFFER_SIZE: usize = 8192;
const TCP_TX_BUFFER_SIZE: usize = 8192;

type AFE0 = afe::ProgrammableGainAmplifier<
    hal::gpio::gpiof::PF2<hal::gpio::Output<hal::gpio::PushPull>>,
    hal::gpio::gpiof::PF5<hal::gpio::Output<hal::gpio::PushPull>>,
>;

type AFE1 = afe::ProgrammableGainAmplifier<
    hal::gpio::gpiod::PD14<hal::gpio::Output<hal::gpio::PushPull>>,
    hal::gpio::gpiod::PD15<hal::gpio::Output<hal::gpio::PushPull>>,
>;

macro_rules! route_request {
    ($request:ident,
            readable_attributes: [$($read_attribute:tt: $getter:tt),*],
            modifiable_attributes: [$($write_attribute:tt: $TYPE:ty, $setter:tt),*]) => {
        match $request.req {
            server::AccessRequest::Read => {
                match $request.attribute {
                $(
                    $read_attribute => {
                        #[allow(clippy::redundant_closure_call)]
                        let value = match $getter() {
                            Ok(data) => data,
                            Err(_) => return server::Response::error($request.attribute,
                                                                     "Failed to read attribute"),
                        };

                        let encoded_data: String<U256> = match serde_json_core::to_string(&value) {
                            Ok(data) => data,
                            Err(_) => return server::Response::error($request.attribute,
                                    "Failed to encode attribute value"),
                        };

                        server::Response::success($request.attribute, &encoded_data)
                    },
                 )*
                    _ => server::Response::error($request.attribute, "Unknown attribute")
                }
            },
            server::AccessRequest::Write => {
                match $request.attribute {
                $(
                    $write_attribute => {
                        let new_value = match serde_json_core::from_str::<$TYPE>(&$request.value) {
                            Ok(data) => data,
                            Err(_) => return server::Response::error($request.attribute,
                                    "Failed to decode value"),
                        };

                        #[allow(clippy::redundant_closure_call)]
                        match $setter(new_value) {
                            Ok(_) => server::Response::success($request.attribute, &$request.value),
                            Err(_) => server::Response::error($request.attribute,
                                    "Failed to set attribute"),
                        }
                    }
                 )*
                    _ => server::Response::error($request.attribute, "Unknown attribute")
                }
            }
        }
    }
}

#[rtic::app(device = stm32h7xx_hal::stm32, peripherals = true, monotonic = rtic::cyccnt::CYCCNT)]
const APP: () = {
    struct Resources {
        afes: (AFE0, AFE1),
        adcs: (Adc0Input, Adc1Input),
        dacs: (Dac0Output, Dac1Output),
        input_stamper: digital_input_stamper::InputStamper,

        eeprom_i2c: hal::i2c::I2c<hal::stm32::I2C2>,

        dds_output: Option<DdsOutput>,

        // Note: It appears that rustfmt generates a format that GDB cannot recognize, which
        // results in GDB breakpoints being set improperly.
        #[rustfmt::skip]
        net_interface: net::iface::EthernetInterface<
            'static,
            'static,
            'static,
            ethernet::EthernetDMA<'static>>,
        eth_mac: ethernet::phy::LAN8742A<ethernet::EthernetMAC>,
        mac_addr: net::wire::EthernetAddress,

        pounder: Option<pounder::PounderDevices>,

        // Format: iir_state[ch][cascade-no][coeff]
        #[init([[[0.; 5]; IIR_CASCADE_LENGTH]; 2])]
        iir_state: [[iir::IIRState; IIR_CASCADE_LENGTH]; 2],
        #[init([[iir::IIR { ba: [1., 0., 0., 0., 0.], y_offset: 0., y_min: -SCALE - 1., y_max: SCALE }; IIR_CASCADE_LENGTH]; 2])]
        iir_ch: [[iir::IIR; IIR_CASCADE_LENGTH]; 2],
    }

    #[init]
    fn init(c: init::Context) -> init::LateResources {
        let dp = c.device;
        let mut cp = c.core;

        let pwr = dp.PWR.constrain();
        let vos = pwr.freeze();

        // Enable SRAM3 for the ethernet descriptor ring.
        dp.RCC.ahb2enr.modify(|_, w| w.sram3en().set_bit());

        // Clear reset flags.
        dp.RCC.rsr.write(|w| w.rmvf().set_bit());

        // Select the PLLs for SPI.
        dp.RCC
            .d2ccip1r
            .modify(|_, w| w.spi123sel().pll2_p().spi45sel().pll2_q());

        let rcc = dp.RCC.constrain();
        let ccdr = rcc
            .use_hse(8.mhz())
            .sysclk(400.mhz())
            .hclk(200.mhz())
            .per_ck(100.mhz())
            .pll2_p_ck(100.mhz())
            .pll2_q_ck(100.mhz())
            .freeze(vos, &dp.SYSCFG);

        init_log();

        let mut delay = hal::delay::Delay::new(cp.SYST, ccdr.clocks);

        let gpioa = dp.GPIOA.split(ccdr.peripheral.GPIOA);
        let gpiob = dp.GPIOB.split(ccdr.peripheral.GPIOB);
        let gpioc = dp.GPIOC.split(ccdr.peripheral.GPIOC);
        let gpiod = dp.GPIOD.split(ccdr.peripheral.GPIOD);
        let gpioe = dp.GPIOE.split(ccdr.peripheral.GPIOE);
        let gpiof = dp.GPIOF.split(ccdr.peripheral.GPIOF);
        let mut gpiog = dp.GPIOG.split(ccdr.peripheral.GPIOG);

        let afe0 = {
            let a0_pin = gpiof.pf2.into_push_pull_output();
            let a1_pin = gpiof.pf5.into_push_pull_output();
            afe::ProgrammableGainAmplifier::new(a0_pin, a1_pin)
        };

        let afe1 = {
            let a0_pin = gpiod.pd14.into_push_pull_output();
            let a1_pin = gpiod.pd15.into_push_pull_output();
            afe::ProgrammableGainAmplifier::new(a0_pin, a1_pin)
        };

        let dma_streams =
            hal::dma::dma::StreamsTuple::new(dp.DMA1, ccdr.peripheral.DMA1);

        // Configure timer 2 to trigger conversions for the ADC
        let timer2 = dp.TIM2.timer(
            SAMPLE_FREQUENCY_KHZ.khz(),
            ccdr.peripheral.TIM2,
            &ccdr.clocks,
        );

        let mut sampling_timer = timers::SamplingTimer::new(timer2);
        let sampling_timer_channels = sampling_timer.channels();

        let mut timestamp_timer = {
            // The timer frequency is manually adjusted below, so the 1KHz setting here is a
            // dont-care.
            let timer5 =
                dp.TIM5.timer(1.khz(), ccdr.peripheral.TIM5, &ccdr.clocks);

            // The time stamp timer must run at exactly a multiple of the sample timer based on the
            // batch size. To accomodate this, we manually set the period identical to the sample
            // timer, but use a prescaler that is `BATCH_SIZE` longer.
            let mut timer = timers::TimestampTimer::new(timer5);
            timer.set_period(sampling_timer.get_period());
            timer.set_prescaler(
                sampling_timer.get_prescaler() * SAMPLE_BUFFER_SIZE as u16,
            );

            timer
        };

        let timestamp_timer_channels = timestamp_timer.channels();

        // Configure the SPI interfaces to the ADCs and DACs.
        let adcs = {
            let adc0 = {
                let spi_miso = gpiob
                    .pb14
                    .into_alternate_af5()
                    .set_speed(hal::gpio::Speed::VeryHigh);
                let spi_sck = gpiob
                    .pb10
                    .into_alternate_af5()
                    .set_speed(hal::gpio::Speed::VeryHigh);
                let _spi_nss = gpiob
                    .pb9
                    .into_alternate_af5()
                    .set_speed(hal::gpio::Speed::VeryHigh);

                let config = hal::spi::Config::new(hal::spi::Mode {
                    polarity: hal::spi::Polarity::IdleHigh,
                    phase: hal::spi::Phase::CaptureOnSecondTransition,
                })
                .manage_cs()
                .suspend_when_inactive()
                .cs_delay(design_parameters::ADC_SETUP_TIME);

                let spi: hal::spi::Spi<_, _, u16> = dp.SPI2.spi(
                    (spi_sck, spi_miso, hal::spi::NoMosi),
                    config,
                    design_parameters::ADC_DAC_SCK_MHZ_MAX.mhz(),
                    ccdr.peripheral.SPI2,
                    &ccdr.clocks,
                );

                Adc0Input::new(
                    spi,
                    dma_streams.0,
                    dma_streams.1,
                    sampling_timer_channels.ch1,
                )
            };

            let adc1 = {
                let spi_miso = gpiob
                    .pb4
                    .into_alternate_af6()
                    .set_speed(hal::gpio::Speed::VeryHigh);
                let spi_sck = gpioc
                    .pc10
                    .into_alternate_af6()
                    .set_speed(hal::gpio::Speed::VeryHigh);
                let _spi_nss = gpioa
                    .pa15
                    .into_alternate_af6()
                    .set_speed(hal::gpio::Speed::VeryHigh);

                let config = hal::spi::Config::new(hal::spi::Mode {
                    polarity: hal::spi::Polarity::IdleHigh,
                    phase: hal::spi::Phase::CaptureOnSecondTransition,
                })
                .manage_cs()
                .suspend_when_inactive()
                .cs_delay(design_parameters::ADC_SETUP_TIME);

                let spi: hal::spi::Spi<_, _, u16> = dp.SPI3.spi(
                    (spi_sck, spi_miso, hal::spi::NoMosi),
                    config,
                    design_parameters::ADC_DAC_SCK_MHZ_MAX.mhz(),
                    ccdr.peripheral.SPI3,
                    &ccdr.clocks,
                );

                Adc1Input::new(
                    spi,
                    dma_streams.2,
                    dma_streams.3,
                    sampling_timer_channels.ch2,
                )
            };

            (adc0, adc1)
        };

        let dacs = {
            let _dac_clr_n =
                gpioe.pe12.into_push_pull_output().set_high().unwrap();
            let _dac0_ldac_n =
                gpioe.pe11.into_push_pull_output().set_low().unwrap();
            let _dac1_ldac_n =
                gpioe.pe15.into_push_pull_output().set_low().unwrap();

            let dac0_spi = {
                let spi_miso = gpioe
                    .pe5
                    .into_alternate_af5()
                    .set_speed(hal::gpio::Speed::VeryHigh);
                let spi_sck = gpioe
                    .pe2
                    .into_alternate_af5()
                    .set_speed(hal::gpio::Speed::VeryHigh);
                let _spi_nss = gpioe
                    .pe4
                    .into_alternate_af5()
                    .set_speed(hal::gpio::Speed::VeryHigh);

                let config = hal::spi::Config::new(hal::spi::Mode {
                    polarity: hal::spi::Polarity::IdleHigh,
                    phase: hal::spi::Phase::CaptureOnSecondTransition,
                })
                .manage_cs()
                .suspend_when_inactive()
                .communication_mode(hal::spi::CommunicationMode::Transmitter)
                .swap_mosi_miso();

                dp.SPI4.spi(
                    (spi_sck, spi_miso, hal::spi::NoMosi),
                    config,
                    design_parameters::ADC_DAC_SCK_MHZ_MAX.mhz(),
                    ccdr.peripheral.SPI4,
                    &ccdr.clocks,
                )
            };

            let dac1_spi = {
                let spi_miso = gpiof
                    .pf8
                    .into_alternate_af5()
                    .set_speed(hal::gpio::Speed::VeryHigh);
                let spi_sck = gpiof
                    .pf7
                    .into_alternate_af5()
                    .set_speed(hal::gpio::Speed::VeryHigh);
                let _spi_nss = gpiof
                    .pf6
                    .into_alternate_af5()
                    .set_speed(hal::gpio::Speed::VeryHigh);

                let config = hal::spi::Config::new(hal::spi::Mode {
                    polarity: hal::spi::Polarity::IdleHigh,
                    phase: hal::spi::Phase::CaptureOnSecondTransition,
                })
                .manage_cs()
                .communication_mode(hal::spi::CommunicationMode::Transmitter)
                .suspend_when_inactive()
                .swap_mosi_miso();

                dp.SPI5.spi(
                    (spi_sck, spi_miso, hal::spi::NoMosi),
                    config,
                    design_parameters::ADC_DAC_SCK_MHZ_MAX.mhz(),
                    ccdr.peripheral.SPI5,
                    &ccdr.clocks,
                )
            };

            let dac0 = Dac0Output::new(
                dac0_spi,
                dma_streams.4,
                sampling_timer_channels.ch3,
            );
            let dac1 = Dac1Output::new(
                dac1_spi,
                dma_streams.5,
                sampling_timer_channels.ch4,
            );
            (dac0, dac1)
        };

        let mut fp_led_0 = gpiod.pd5.into_push_pull_output();
        let mut fp_led_1 = gpiod.pd6.into_push_pull_output();
        let mut fp_led_2 = gpiog.pg4.into_push_pull_output();
        let mut fp_led_3 = gpiod.pd12.into_push_pull_output();

        fp_led_0.set_low().unwrap();
        fp_led_1.set_low().unwrap();
        fp_led_2.set_low().unwrap();
        fp_led_3.set_low().unwrap();

        // Measure the Pounder PGOOD output to detect if pounder is present on Stabilizer.
        let pounder_pgood = gpiob.pb13.into_pull_down_input();
        delay.delay_ms(2u8);
        let (pounder_devices, dds_output) = if pounder_pgood.is_high().unwrap()
        {
            let mut ad9959 = {
                let qspi_interface = {
                    // Instantiate the QUADSPI pins and peripheral interface.
                    let qspi_pins = {
                        let _qspi_ncs = gpioc
                            .pc11
                            .into_alternate_af9()
                            .set_speed(hal::gpio::Speed::VeryHigh);

                        let clk = gpiob
                            .pb2
                            .into_alternate_af9()
                            .set_speed(hal::gpio::Speed::VeryHigh);
                        let io0 = gpioe
                            .pe7
                            .into_alternate_af10()
                            .set_speed(hal::gpio::Speed::VeryHigh);
                        let io1 = gpioe
                            .pe8
                            .into_alternate_af10()
                            .set_speed(hal::gpio::Speed::VeryHigh);
                        let io2 = gpioe
                            .pe9
                            .into_alternate_af10()
                            .set_speed(hal::gpio::Speed::VeryHigh);
                        let io3 = gpioe
                            .pe10
                            .into_alternate_af10()
                            .set_speed(hal::gpio::Speed::VeryHigh);

                        (clk, io0, io1, io2, io3)
                    };

                    let qspi = hal::qspi::Qspi::bank2(
                        dp.QUADSPI,
                        qspi_pins,
                        40.mhz(),
                        &ccdr.clocks,
                        ccdr.peripheral.QSPI,
                    );

                    pounder::QspiInterface::new(qspi).unwrap()
                };

<<<<<<< HEAD
                let mut reset_pin = gpioa.pa0.into_push_pull_output();
=======
                let reset_pin = gpioa.pa0.into_push_pull_output();
>>>>>>> 14a64786
                let mut io_update = gpiog.pg7.into_push_pull_output();

                let ad9959 = ad9959::Ad9959::new(
                    qspi_interface,
<<<<<<< HEAD
                    &mut reset_pin,
=======
                    reset_pin,
>>>>>>> 14a64786
                    &mut io_update,
                    &mut delay,
                    ad9959::Mode::FourBitSerial,
                    100_000_000_f32,
                    5,
                )
                .unwrap();

                // Return IO_Update
                gpiog.pg7 = io_update.into_analog();

                ad9959
            };

            let io_expander = {
                let sda = gpiob.pb7.into_alternate_af4().set_open_drain();
                let scl = gpiob.pb8.into_alternate_af4().set_open_drain();
                let i2c1 = dp.I2C1.i2c(
                    (scl, sda),
                    100.khz(),
                    ccdr.peripheral.I2C1,
                    &ccdr.clocks,
                );
                mcp23017::MCP23017::default(i2c1).unwrap()
            };

            let spi = {
                let spi_mosi = gpiod
                    .pd7
                    .into_alternate_af5()
                    .set_speed(hal::gpio::Speed::VeryHigh);
                let spi_miso = gpioa
                    .pa6
                    .into_alternate_af5()
                    .set_speed(hal::gpio::Speed::VeryHigh);
                let spi_sck = gpiog
                    .pg11
                    .into_alternate_af5()
                    .set_speed(hal::gpio::Speed::VeryHigh);

                let config = hal::spi::Config::new(hal::spi::Mode {
                    polarity: hal::spi::Polarity::IdleHigh,
                    phase: hal::spi::Phase::CaptureOnSecondTransition,
                });

                // The maximum frequency of this SPI must be limited due to capacitance on the MISO
                // line causing a long RC decay.
                dp.SPI1.spi(
                    (spi_sck, spi_miso, spi_mosi),
                    config,
                    5.mhz(),
                    ccdr.peripheral.SPI1,
                    &ccdr.clocks,
                )
            };

            let (adc1, adc2) = {
                let (mut adc1, mut adc2) = hal::adc::adc12(
                    dp.ADC1,
                    dp.ADC2,
                    &mut delay,
                    ccdr.peripheral.ADC12,
                    &ccdr.clocks,
                );

                let adc1 = {
                    adc1.calibrate();
                    adc1.enable()
                };

                let adc2 = {
                    adc2.calibrate();
                    adc2.enable()
                };

                (adc1, adc2)
            };

            let adc1_in_p = gpiof.pf11.into_analog();
            let adc2_in_p = gpiof.pf14.into_analog();

<<<<<<< HEAD
            let io_update_trigger = {
                let _io_update = gpiog
                    .pg7
                    .into_alternate_af2()
                    .set_speed(hal::gpio::Speed::VeryHigh);

                // Configure the IO_Update signal for the DDS.
                let mut hrtimer = hrtimer::HighResTimerE::new(
                    dp.HRTIM_TIME,
                    dp.HRTIM_MASTER,
                    dp.HRTIM_COMMON,
                    ccdr.clocks,
                    ccdr.peripheral.HRTIM,
                );

                // IO_Update should be latched for 50ns after the QSPI profile write. Profile writes
                // are always 16 bytes, with 2 cycles required per byte, coming out to a total of 32
                // QSPI clock cycles. The QSPI is configured for 40MHz, so this comes out to an
                // offset of 800nS. We use 900ns to be safe - note that the timer is triggered after
                // the QSPI write, which can take approximately 120nS, so there is additional
                // margin.
                hrtimer.configure_single_shot(
                    hrtimer::Channel::Two,
                    50_e-9,
                    900_e-9,
                );

                // Ensure that we have enough time for an IO-update every sample.
                assert!(1.0 / (1000 * SAMPLE_FREQUENCY_KHZ) as f32 > 900_e-9);

                hrtimer
            };

            Some(
                pounder::PounderDevices::new(
                    io_expander,
                    ad9959,
                    io_update_trigger,
                    spi,
                    adc1,
                    adc2,
                    adc1_in_p,
                    adc2_in_p,
                )
                .unwrap(),
=======
            let pounder_devices = pounder::PounderDevices::new(
                io_expander,
                &mut ad9959,
                spi,
                adc1,
                adc2,
                adc1_in_p,
                adc2_in_p,
>>>>>>> 14a64786
            )
            .unwrap();

            let dds_output = {
                let io_update_trigger = {
                    let _io_update = gpiog
                        .pg7
                        .into_alternate_af2()
                        .set_speed(hal::gpio::Speed::VeryHigh);

                    // Configure the IO_Update signal for the DDS.
                    let mut hrtimer = hrtimer::HighResTimerE::new(
                        dp.HRTIM_TIME,
                        dp.HRTIM_MASTER,
                        dp.HRTIM_COMMON,
                        ccdr.clocks,
                        ccdr.peripheral.HRTIM,
                    );

                    // IO_Update should be latched for 4 SYNC_CLK cycles after the QSPI profile
                    // write. With pounder SYNC_CLK running at 100MHz (1/4 of the pounder reference
                    // clock of 400MHz), this corresponds to 40ns. To accomodate rounding errors, we
                    // use 50ns instead.
                    //
                    // Profile writes are always 16 bytes, with 2 cycles required per byte, coming
                    // out to a total of 32 QSPI clock cycles. The QSPI is configured for 40MHz, so
                    // this comes out to an offset of 800nS. We use 900ns to be safe - note that the
                    // timer is triggered after the QSPI write, which can take approximately 120nS,
                    // so there is additional margin.
                    hrtimer.configure_single_shot(
                        hrtimer::Channel::Two,
                        50_e-9,
                        900_e-9,
                    );

                    // Ensure that we have enough time for an IO-update every sample.
                    assert!(
                        1.0 / (1000 * SAMPLE_FREQUENCY_KHZ) as f32 > 900_e-9
                    );

                    hrtimer
                };

                let (qspi, config) = ad9959.freeze();
                DdsOutput::new(qspi, io_update_trigger, config)
            };

            (Some(pounder_devices), Some(dds_output))
        } else {
            (None, None)
        };

        let mut eeprom_i2c = {
            let sda = gpiof.pf0.into_alternate_af4().set_open_drain();
            let scl = gpiof.pf1.into_alternate_af4().set_open_drain();
            dp.I2C2.i2c(
                (scl, sda),
                100.khz(),
                ccdr.peripheral.I2C2,
                &ccdr.clocks,
            )
        };

        // Configure ethernet pins.
        {
            // Reset the PHY before configuring pins.
            let mut eth_phy_nrst = gpioe.pe3.into_push_pull_output();
            eth_phy_nrst.set_low().unwrap();
            delay.delay_us(200u8);
            eth_phy_nrst.set_high().unwrap();
            let _rmii_ref_clk = gpioa
                .pa1
                .into_alternate_af11()
                .set_speed(hal::gpio::Speed::VeryHigh);
            let _rmii_mdio = gpioa
                .pa2
                .into_alternate_af11()
                .set_speed(hal::gpio::Speed::VeryHigh);
            let _rmii_mdc = gpioc
                .pc1
                .into_alternate_af11()
                .set_speed(hal::gpio::Speed::VeryHigh);
            let _rmii_crs_dv = gpioa
                .pa7
                .into_alternate_af11()
                .set_speed(hal::gpio::Speed::VeryHigh);
            let _rmii_rxd0 = gpioc
                .pc4
                .into_alternate_af11()
                .set_speed(hal::gpio::Speed::VeryHigh);
            let _rmii_rxd1 = gpioc
                .pc5
                .into_alternate_af11()
                .set_speed(hal::gpio::Speed::VeryHigh);
            let _rmii_tx_en = gpiob
                .pb11
                .into_alternate_af11()
                .set_speed(hal::gpio::Speed::VeryHigh);
            let _rmii_txd0 = gpiob
                .pb12
                .into_alternate_af11()
                .set_speed(hal::gpio::Speed::VeryHigh);
            let _rmii_txd1 = gpiog
                .pg14
                .into_alternate_af11()
                .set_speed(hal::gpio::Speed::VeryHigh);
        }

        let mac_addr = match eeprom::read_eui48(&mut eeprom_i2c) {
            Err(_) => {
                info!("Could not read EEPROM, using default MAC address");
                net::wire::EthernetAddress([0x10, 0xE2, 0xD5, 0x00, 0x03, 0x00])
            }
            Ok(raw_mac) => net::wire::EthernetAddress(raw_mac),
        };

        let (network_interface, eth_mac) = {
            // Configure the ethernet controller
            let (eth_dma, eth_mac) = unsafe {
                ethernet::new_unchecked(
                    dp.ETHERNET_MAC,
                    dp.ETHERNET_MTL,
                    dp.ETHERNET_DMA,
                    &mut DES_RING,
                    mac_addr,
                    ccdr.peripheral.ETH1MAC,
                    &ccdr.clocks,
                )
            };

            // Reset and initialize the ethernet phy.
            let mut lan8742a =
                ethernet::phy::LAN8742A::new(eth_mac.set_phy_addr(0));
            lan8742a.phy_reset();
            lan8742a.phy_init();

            unsafe { ethernet::enable_interrupt() };

            let store = unsafe { &mut NET_STORE };

            store.ip_addrs[0] = net::wire::IpCidr::new(
                net::wire::IpAddress::v4(10, 0, 16, 99),
                24,
            );

            let default_v4_gw = Ipv4Address::new(10, 0, 16, 1);
            let mut routes = Routes::new(&mut store.routes_storage[..]);
            routes.add_default_ipv4_route(default_v4_gw).unwrap();

            let neighbor_cache =
                net::iface::NeighborCache::new(&mut store.neighbor_cache[..]);

            let interface = net::iface::EthernetInterfaceBuilder::new(eth_dma)
                .ethernet_addr(mac_addr)
                .neighbor_cache(neighbor_cache)
                .ip_addrs(&mut store.ip_addrs[..])
                .routes(routes)
                .finalize();

            (interface, lan8742a)
        };

        cp.SCB.enable_icache();
        //cp.SCB.enable_dcache(&mut cp.CPUID);

        // info!("Version {} {}", build_info::PKG_VERSION, build_info::GIT_VERSION.unwrap());
        // info!("Built on {}", build_info::BUILT_TIME_UTC);
        // info!("{} {}", build_info::RUSTC_VERSION, build_info::TARGET);

        // Utilize the cycle counter for RTIC scheduling.
        cp.DWT.enable_cycle_counter();

        let input_stamper = {
            let trigger = gpioa.pa3.into_alternate_af2();
            digital_input_stamper::InputStamper::new(
                trigger,
                dma_streams.6,
                timestamp_timer_channels.ch4,
            )
        };

        // Start sampling ADCs.
        sampling_timer.start();
        timestamp_timer.start();

        init::LateResources {
            afes: (afe0, afe1),

            adcs,
            dacs,
<<<<<<< HEAD
            input_stamper,

=======
            dds_output,
>>>>>>> 14a64786
            pounder: pounder_devices,

            eeprom_i2c,
            net_interface: network_interface,
            eth_mac,
            mac_addr,
        }
    }

<<<<<<< HEAD
    #[task(binds=DMA1_STR3, resources=[adcs, dacs, iir_state, iir_ch, input_stamper], priority=2)]
=======
    #[task(binds=DMA1_STR3, resources=[adcs, dacs, iir_state, iir_ch, dds_output], priority=2)]
>>>>>>> 14a64786
    fn process(c: process::Context) {
        let adc_samples = [
            c.resources.adcs.0.acquire_buffer(),
            c.resources.adcs.1.acquire_buffer(),
        ];
        let dac_samples = [
            c.resources.dacs.0.acquire_buffer(),
            c.resources.dacs.1.acquire_buffer(),
        ];

        let _timestamps = c.resources.input_stamper.acquire_buffer();

        for channel in 0..adc_samples.len() {
            for sample in 0..adc_samples[0].len() {
                let x = f32::from(adc_samples[channel][sample] as i16);
                let mut y = x;
                for i in 0..c.resources.iir_state[channel].len() {
                    y = c.resources.iir_ch[channel][i]
                        .update(&mut c.resources.iir_state[channel][i], y);
                }
                // Note(unsafe): The filter limits ensure that the value is in range.
                // The truncation introduces 1/2 LSB distortion.
                let y = unsafe { y.to_int_unchecked::<i16>() };
                // Convert to DAC code
                dac_samples[channel][sample] = y as u16 ^ 0x8000;
            }
        }

        if let Some(dds_output) = c.resources.dds_output {
            let builder = dds_output.builder().update_channels(
                &[pounder::Channel::Out0.into()],
                Some(u32::MAX / 4),
                None,
                None,
            );

            builder.write_profile();
        }

        let [dac0, dac1] = dac_samples;
        c.resources.dacs.0.release_buffer(dac0);
        c.resources.dacs.1.release_buffer(dac1);
    }

    #[idle(resources=[net_interface, pounder, mac_addr, eth_mac, iir_state, iir_ch, afes])]
    fn idle(mut c: idle::Context) -> ! {
        let mut socket_set_entries: [_; 8] = Default::default();
        let mut sockets =
            net::socket::SocketSet::new(&mut socket_set_entries[..]);

        let mut rx_storage = [0; TCP_RX_BUFFER_SIZE];
        let mut tx_storage = [0; TCP_TX_BUFFER_SIZE];
        let tcp_handle = {
            let tcp_rx_buffer =
                net::socket::TcpSocketBuffer::new(&mut rx_storage[..]);
            let tcp_tx_buffer =
                net::socket::TcpSocketBuffer::new(&mut tx_storage[..]);
            let tcp_socket =
                net::socket::TcpSocket::new(tcp_rx_buffer, tcp_tx_buffer);
            sockets.add(tcp_socket)
        };

        let mut server = server::Server::new();

        let mut time = 0u32;
        let mut next_ms = Instant::now();

        // TODO: Replace with reference to CPU clock from CCDR.
        next_ms += 400_000.cycles();

        loop {
            let tick = Instant::now() > next_ms;

            if tick {
                next_ms += 400_000.cycles();
                time += 1;
            }

            {
                let socket =
                    &mut *sockets.get::<net::socket::TcpSocket>(tcp_handle);
                if socket.state() == net::socket::TcpState::CloseWait {
                    socket.close();
                } else if !(socket.is_open() || socket.is_listening()) {
                    socket
                        .listen(1235)
                        .unwrap_or_else(|e| warn!("TCP listen error: {:?}", e));
                } else {
                    server.poll(socket, |req| {
                        info!("Got request: {:?}", req);
                        route_request!(req,
                            readable_attributes: [
                                "stabilizer/iir/state": (|| {
                                    let state = c.resources.iir_state.lock(|iir_state|
                                        server::Status {
                                            t: time,
                                            x0: iir_state[0][0][0],
                                            y0: iir_state[0][0][2],
                                            x1: iir_state[1][0][0],
                                            y1: iir_state[1][0][2],
                                    });

                                    Ok::<server::Status, ()>(state)
                                }),
<<<<<<< HEAD
                                // "_b" means cascades 2nd IIR
                                "stabilizer/iir_b/state": (|| {
                                    let state = c.resources.iir_state.lock(|iir_state|
                                        server::Status {
                                            t: time,
                                            x0: iir_state[0][IIR_CASCADE_LENGTH-1][0],
                                            y0: iir_state[0][IIR_CASCADE_LENGTH-1][2],
                                            x1: iir_state[1][IIR_CASCADE_LENGTH-1][0],
                                            y1: iir_state[1][IIR_CASCADE_LENGTH-1][2],
                                    });

                                    Ok::<server::Status, ()>(state)
                                }),
=======
>>>>>>> 14a64786
                                "stabilizer/afe0/gain": (|| c.resources.afes.0.get_gain()),
                                "stabilizer/afe1/gain": (|| c.resources.afes.1.get_gain())
                            ],

                            modifiable_attributes: [
                                "stabilizer/iir0/state": server::IirRequest, (|req: server::IirRequest| {
                                    c.resources.iir_ch.lock(|iir_ch| {
                                        if req.channel > 1 {
                                            return Err(());
                                        }

                                        iir_ch[req.channel as usize][0] = req.iir;

                                        Ok::<server::IirRequest, ()>(req)
                                    })
                                }),
                                "stabilizer/iir1/state": server::IirRequest, (|req: server::IirRequest| {
                                    c.resources.iir_ch.lock(|iir_ch| {
                                        if req.channel > 1 {
                                            return Err(());
                                        }

                                        iir_ch[req.channel as usize][0] = req.iir;

                                        Ok::<server::IirRequest, ()>(req)
                                    })
                                }),
<<<<<<< HEAD
                                "stabilizer/iir_b0/state": server::IirRequest, (|req: server::IirRequest| {
                                    c.resources.iir_ch.lock(|iir_ch| {
                                        if req.channel > 1 {
                                            return Err(());
                                        }

                                        iir_ch[req.channel as usize][IIR_CASCADE_LENGTH-1] = req.iir;

                                        Ok::<server::IirRequest, ()>(req)
                                    })
                                }),
                                "stabilizer/iir_b1/state": server::IirRequest,(|req: server::IirRequest| {
                                    c.resources.iir_ch.lock(|iir_ch| {
                                        if req.channel > 1 {
                                            return Err(());
                                        }

                                        iir_ch[req.channel as usize][IIR_CASCADE_LENGTH-1] = req.iir;

                                        Ok::<server::IirRequest, ()>(req)
                                    })
                                }),
=======
>>>>>>> 14a64786
                                "stabilizer/afe0/gain": afe::Gain, (|gain| {
                                    c.resources.afes.0.set_gain(gain);
                                    Ok::<(), ()>(())
                                }),
                                "stabilizer/afe1/gain": afe::Gain, (|gain| {
                                    c.resources.afes.1.set_gain(gain);
                                    Ok::<(), ()>(())
                                })
                            ]
                        )
                    });
                }
            }

            let sleep = match c.resources.net_interface.poll(
                &mut sockets,
                net::time::Instant::from_millis(time as i64),
            ) {
                Ok(changed) => !changed,
                Err(net::Error::Unrecognized) => true,
                Err(e) => {
                    info!("iface poll error: {:?}", e);
                    true
                }
            };

            if sleep {
                cortex_m::asm::wfi();
            }
        }
    }

    #[task(binds=DMA1_STR6, priority = 2)]
    fn di0_timestamp(_: di0_timestamp::Context) {
        panic!("DI0 Timestamp overflow")
    }

    #[task(binds = ETH, priority = 1)]
    fn eth(_: eth::Context) {
        unsafe { ethernet::interrupt_handler() }
    }

    #[task(binds = SPI2, priority = 3)]
    fn spi2(_: spi2::Context) {
        panic!("ADC0 input overrun");
    }

    #[task(binds = SPI3, priority = 3)]
    fn spi3(_: spi3::Context) {
        panic!("ADC0 input overrun");
    }

    #[task(binds = SPI4, priority = 3)]
    fn spi4(_: spi4::Context) {
        panic!("DAC0 output error");
    }

    #[task(binds = SPI5, priority = 3)]
    fn spi5(_: spi5::Context) {
        panic!("DAC1 output error");
    }

    extern "C" {
        // hw interrupt handlers for RTIC to use for scheduling tasks
        // one per priority
        fn DCMI();
        fn JPEG();
        fn SDMMC();
    }
};

#[exception]
fn HardFault(ef: &cortex_m_rt::ExceptionFrame) -> ! {
    panic!("HardFault at {:#?}", ef);
}

#[exception]
fn DefaultHandler(irqn: i16) {
    panic!("Unhandled exception (IRQn = {})", irqn);
}<|MERGE_RESOLUTION|>--- conflicted
+++ resolved
@@ -536,20 +536,12 @@
                     pounder::QspiInterface::new(qspi).unwrap()
                 };
 
-<<<<<<< HEAD
-                let mut reset_pin = gpioa.pa0.into_push_pull_output();
-=======
                 let reset_pin = gpioa.pa0.into_push_pull_output();
->>>>>>> 14a64786
                 let mut io_update = gpiog.pg7.into_push_pull_output();
 
                 let ad9959 = ad9959::Ad9959::new(
                     qspi_interface,
-<<<<<<< HEAD
-                    &mut reset_pin,
-=======
                     reset_pin,
->>>>>>> 14a64786
                     &mut io_update,
                     &mut delay,
                     ad9959::Mode::FourBitSerial,
@@ -631,53 +623,6 @@
             let adc1_in_p = gpiof.pf11.into_analog();
             let adc2_in_p = gpiof.pf14.into_analog();
 
-<<<<<<< HEAD
-            let io_update_trigger = {
-                let _io_update = gpiog
-                    .pg7
-                    .into_alternate_af2()
-                    .set_speed(hal::gpio::Speed::VeryHigh);
-
-                // Configure the IO_Update signal for the DDS.
-                let mut hrtimer = hrtimer::HighResTimerE::new(
-                    dp.HRTIM_TIME,
-                    dp.HRTIM_MASTER,
-                    dp.HRTIM_COMMON,
-                    ccdr.clocks,
-                    ccdr.peripheral.HRTIM,
-                );
-
-                // IO_Update should be latched for 50ns after the QSPI profile write. Profile writes
-                // are always 16 bytes, with 2 cycles required per byte, coming out to a total of 32
-                // QSPI clock cycles. The QSPI is configured for 40MHz, so this comes out to an
-                // offset of 800nS. We use 900ns to be safe - note that the timer is triggered after
-                // the QSPI write, which can take approximately 120nS, so there is additional
-                // margin.
-                hrtimer.configure_single_shot(
-                    hrtimer::Channel::Two,
-                    50_e-9,
-                    900_e-9,
-                );
-
-                // Ensure that we have enough time for an IO-update every sample.
-                assert!(1.0 / (1000 * SAMPLE_FREQUENCY_KHZ) as f32 > 900_e-9);
-
-                hrtimer
-            };
-
-            Some(
-                pounder::PounderDevices::new(
-                    io_expander,
-                    ad9959,
-                    io_update_trigger,
-                    spi,
-                    adc1,
-                    adc2,
-                    adc1_in_p,
-                    adc2_in_p,
-                )
-                .unwrap(),
-=======
             let pounder_devices = pounder::PounderDevices::new(
                 io_expander,
                 &mut ad9959,
@@ -686,7 +631,6 @@
                 adc2,
                 adc1_in_p,
                 adc2_in_p,
->>>>>>> 14a64786
             )
             .unwrap();
 
@@ -850,7 +794,6 @@
         };
 
         cp.SCB.enable_icache();
-        //cp.SCB.enable_dcache(&mut cp.CPUID);
 
         // info!("Version {} {}", build_info::PKG_VERSION, build_info::GIT_VERSION.unwrap());
         // info!("Built on {}", build_info::BUILT_TIME_UTC);
@@ -877,12 +820,8 @@
 
             adcs,
             dacs,
-<<<<<<< HEAD
             input_stamper,
-
-=======
             dds_output,
->>>>>>> 14a64786
             pounder: pounder_devices,
 
             eeprom_i2c,
@@ -892,11 +831,7 @@
         }
     }
 
-<<<<<<< HEAD
-    #[task(binds=DMA1_STR3, resources=[adcs, dacs, iir_state, iir_ch, input_stamper], priority=2)]
-=======
-    #[task(binds=DMA1_STR3, resources=[adcs, dacs, iir_state, iir_ch, dds_output], priority=2)]
->>>>>>> 14a64786
+    #[task(binds=DMA1_STR3, resources=[adcs, dacs, iir_state, iir_ch, dds_output, input_stamper], priority=2)]
     fn process(c: process::Context) {
         let adc_samples = [
             c.resources.adcs.0.acquire_buffer(),
@@ -1001,7 +936,6 @@
 
                                     Ok::<server::Status, ()>(state)
                                 }),
-<<<<<<< HEAD
                                 // "_b" means cascades 2nd IIR
                                 "stabilizer/iir_b/state": (|| {
                                     let state = c.resources.iir_state.lock(|iir_state|
@@ -1015,8 +949,6 @@
 
                                     Ok::<server::Status, ()>(state)
                                 }),
-=======
->>>>>>> 14a64786
                                 "stabilizer/afe0/gain": (|| c.resources.afes.0.get_gain()),
                                 "stabilizer/afe1/gain": (|| c.resources.afes.1.get_gain())
                             ],
@@ -1044,7 +976,6 @@
                                         Ok::<server::IirRequest, ()>(req)
                                     })
                                 }),
-<<<<<<< HEAD
                                 "stabilizer/iir_b0/state": server::IirRequest, (|req: server::IirRequest| {
                                     c.resources.iir_ch.lock(|iir_ch| {
                                         if req.channel > 1 {
@@ -1067,8 +998,6 @@
                                         Ok::<server::IirRequest, ()>(req)
                                     })
                                 }),
-=======
->>>>>>> 14a64786
                                 "stabilizer/afe0/gain": afe::Gain, (|gain| {
                                     c.resources.afes.0.set_gain(gain);
                                     Ok::<(), ()>(())
