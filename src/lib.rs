#![no_std]
#![cfg_attr(feature = "nightly", feature(core_intrinsics))]

#[macro_use]
extern crate log;

pub mod hardware;
<<<<<<< HEAD

// The number of ticks in the ADC sampling timer. The timer runs at 100MHz, so the step size is
// equal to 10ns per tick.
// Currently, the sample rate is equal to: Fsample = 100/256 MHz = 390.625 KHz
pub const ADC_SAMPLE_TICKS_LOG2: u8 = 8;
pub const ADC_SAMPLE_TICKS: u16 = 1 << ADC_SAMPLE_TICKS_LOG2;

// The desired ADC sample processing buffer size.
pub const SAMPLE_BUFFER_SIZE_LOG2: u8 = 3;
pub const SAMPLE_BUFFER_SIZE: usize = 1 << SAMPLE_BUFFER_SIZE_LOG2;
=======
pub mod server;
>>>>>>> b7e4f402
<|MERGE_RESOLUTION|>--- conflicted
+++ resolved
@@ -4,18 +4,4 @@
 #[macro_use]
 extern crate log;
 
-pub mod hardware;
-<<<<<<< HEAD
-
-// The number of ticks in the ADC sampling timer. The timer runs at 100MHz, so the step size is
-// equal to 10ns per tick.
-// Currently, the sample rate is equal to: Fsample = 100/256 MHz = 390.625 KHz
-pub const ADC_SAMPLE_TICKS_LOG2: u8 = 8;
-pub const ADC_SAMPLE_TICKS: u16 = 1 << ADC_SAMPLE_TICKS_LOG2;
-
-// The desired ADC sample processing buffer size.
-pub const SAMPLE_BUFFER_SIZE_LOG2: u8 = 3;
-pub const SAMPLE_BUFFER_SIZE: usize = 1 << SAMPLE_BUFFER_SIZE_LOG2;
-=======
-pub mod server;
->>>>>>> b7e4f402
+pub mod hardware;