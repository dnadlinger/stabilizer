--- conflicted
+++ resolved
@@ -186,19 +186,19 @@
 ]
 
 [[package]]
-<<<<<<< HEAD
+name = "dsp"
+version = "0.1.0"
+dependencies = [
+ "serde",
+]
+
+[[package]]
 name = "embedded-dma"
 version = "0.1.2"
 source = "registry+https://github.com/rust-lang/crates.io-index"
 checksum = "46c8c02e4347a0267ca60813c952017f4c5948c232474c6010a381a337f1bda4"
 dependencies = [
  "stable_deref_trait",
-=======
-name = "dsp"
-version = "0.1.0"
-dependencies = [
- "serde",
->>>>>>> 769cfdfb
 ]
 
 [[package]]
